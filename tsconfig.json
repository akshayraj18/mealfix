--- conflicted
+++ resolved
@@ -21,13 +21,7 @@
   },
   "include": [
     "**/*.ts",
-<<<<<<< HEAD
     "**/*.tsx"
-  ]
-=======
-    "**/*.tsx",
-    ".expo/types/**/*.ts",
-    "expo-env.d.ts"
   ],
   "exclude": [
     "node_modules",
@@ -36,5 +30,4 @@
     "jest.config.js"
   ],
   "extends": "expo/tsconfig.base"
->>>>>>> a9bf4334
 }