--- conflicted
+++ resolved
@@ -2,16 +2,14 @@
 import { Recipe } from '@/types/recipe';
 import { DietaryPreferences } from '@/types/dietary';
 import { logEvent, RecipeEvents } from '@/config/firebase';
-<<<<<<< HEAD
 import { 
   trackRecipeGenerationComplete, 
   trackError,
   trackPerformanceMetric 
 } from '@/services/analyticsService';
-=======
+
 import { db, auth } from '@/config/firebase';
 import { doc, getDoc } from 'firebase/firestore';
->>>>>>> 201cdd7e
 
 interface GenerateRecipesResponse {
   recipes: Recipe[] | null;
